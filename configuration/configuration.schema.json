{
  "title": "Arduino CLI configuration schema",
<<<<<<< HEAD
  "description": "Describe the parameters available for the Arduino CLI configuration file. This schema should be considered unstable at this moment, it is not used by the CLI to validate input configuration",
  "$schema": "http://json-schema.org/draft-06/schema#",
=======
  "description": "Describe the parameters available for the Arduino CLI configuration file. This schema should be considered unstable at this moment.",
>>>>>>> d096c6df
  "properties": {
    "board_manager": {
      "description": "",
      "properties": {
        "additional_urls": {
          "description": "the URLs to any additional Boards Manager package index files needed for your boards platforms.",
          "type": "array",
          "items": {
            "type": "string"
          }
        }
      },
      "type": "object"
    },
    "build_cache": {
      "description": "configuration options related to the compilation cache",
      "properties": {
        "compilations_before_purge": {
          "description": "interval, in number of compilations, at which the cache is purged, defaults to `10`. When `0` the cache is never purged.",
          "type": "number",
          "format": "integer",
          "minimum": 0
        },
        "ttl": {
          "description": "cache expiration time of build folders. If the cache is hit by a compilation the corresponding build files lifetime is renewed. The value format must be a valid input for time.ParseDuration(), defaults to `720h` (30 days)",
          "oneOf": [
            {
              "type": "number",
              "format": "integer",
              "minimum": 0
            },
            {
              "type": "string"
            }
          ]
        }
      },
      "type": "object"
    },
    "daemon": {
      "description": "options related to running Arduino CLI as a [gRPC] server.",
      "properties": {
        "port": {
          "description": "TCP port used for gRPC client connections.",
          "type": "string",
          "pattern": "^[0-9]+$"
        }
      },
      "type": "object"
    },
    "directories": {
      "description": "directories used by Arduino CLI.",
      "properties": {
        "builtin.libraries": {
          "description": "the libraries in this directory will be available to all platforms without the need for the user to install them, but with the lowest priority over other installed libraries with the same name, it's the equivalent of the Arduino IDE's bundled libraries directory.",
          "type": "string"
        },
        "builtin.tools": {
          "description": "it's a list of directories of tools that will be available to all platforms without the need for the user to install them, it's the equivalent of the Arduino IDE 1.x bundled tools directory.",
          "type": "string"
        },
        "data": {
          "description": "directory used to store Boards/Library Manager index files and Boards Manager platform installations.",
          "type": "string"
        },
        "downloads": {
          "description": "directory used to stage downloaded archives during Boards/Library Manager installations.",
          "type": "string"
        },
        "user": {
          "description": "the equivalent of the Arduino IDE's [\"sketchbook\" directory][sketchbook directory]. Library Manager installations are made to the `libraries` subdirectory of the user directory.",
          "type": "string"
        }
      },
      "type": "object"
    },
    "library": {
      "description": "configuration options relating to Arduino libraries.",
      "properties": {
        "enable_unsafe_install": {
          "description": "set to `true` to enable the use of the `--git-url` and `--zip-file` flags with [`arduino-cli lib install`][arduino cli lib install]. These are considered \"unsafe\" installation methods because they allow installing files that have not passed through the Library Manager submission process.",
          "type": "boolean"
        }
      },
      "type": "object"
    },
    "locale": {
      "description": "the language used by Arduino CLI to communicate to the user, the parameter is the language identifier in the standard POSIX format `<language>[_<TERRITORY>[.<encoding>]]` (for example `it` or `it_IT`, or `it_IT.UTF-8`).",
      "type": "string"
    },
    "logging": {
      "description": "configuration options for Arduino CLI's logs.",
      "properties": {
        "file": {
          "description": "path to the file where logs will be written.",
          "type": "string"
        },
        "format": {
          "description": "output format for the logs. Allowed values are `text` or `json`.",
          "type": "string",
          "enum": ["text", "json"]
        },
        "level": {
          "description": "messages with this level and above will be logged. Valid levels are: `trace`, `debug`, `info`, `warn`, `error`, `fatal`, `panic`.",
          "type": "string",
          "enum": ["trace", "debug", "info", "warn", "error", "fatal", "panic"]
        }
      },
      "type": "object"
    },
    "metrics": {
      "description": "settings related to the collection of data used for continued improvement of Arduino CLI.",
      "properties": {
        "addr": {
          "description": "TCP port used for metrics communication.",
          "type": "string"
        },
        "enabled": {
          "description": "controls the use of metrics.",
          "type": "boolean"
        }
      },
      "type": "object"
    },
    "sketch": {
      "description": "configuration options relating to [Arduino sketches][sketch specification].",
      "properties": {
        "always_export_binaries": {
          "description": "set to `true` to make [`arduino-cli compile`][arduino-cli compile] always save binaries to the sketch folder. This is the equivalent of using the [`--export-binaries`][arduino-cli compile options] flag.",
          "type": "boolean"
        }
      },
      "type": "object"
    },
    "updater": {
      "description": "configuration options related to Arduino CLI updates",
      "properties": {
        "enable_notification": {
          "description": "set to `false` to disable notifications of new Arduino CLI releases, defaults to `true`",
          "type": "boolean"
        }
      },
      "type": "object"
    }
  },
  "type": "object"
}<|MERGE_RESOLUTION|>--- conflicted
+++ resolved
@@ -1,11 +1,7 @@
 {
   "title": "Arduino CLI configuration schema",
-<<<<<<< HEAD
   "description": "Describe the parameters available for the Arduino CLI configuration file. This schema should be considered unstable at this moment, it is not used by the CLI to validate input configuration",
   "$schema": "http://json-schema.org/draft-06/schema#",
-=======
-  "description": "Describe the parameters available for the Arduino CLI configuration file. This schema should be considered unstable at this moment.",
->>>>>>> d096c6df
   "properties": {
     "board_manager": {
       "description": "",
