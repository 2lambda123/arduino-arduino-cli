// This file is part of arduino-cli.
//
// Copyright 2020 ARDUINO SA (http://www.arduino.cc/)
//
// This software is released under the GNU General Public License version 3,
// which covers the main part of arduino-cli.
// The terms of this license can be found at:
// https://www.gnu.org/licenses/gpl-3.0.en.html
//
// You can be released from the requirements of the above licenses by purchasing
// a commercial license. Buying such a license is mandatory if you want to
// modify or otherwise use the software for commercial activities involving the
// Arduino software without disclosing the source code of your own applications.
// To purchase a commercial license, send an email to license@arduino.cc.

package types

import (
<<<<<<< HEAD
	"os"
=======
	"fmt"
>>>>>>> 569e1944
	"io"
	"os"
	"strings"
	"sync"

	"github.com/arduino/arduino-cli/arduino"
	"github.com/arduino/arduino-cli/arduino/builder"
	"github.com/arduino/arduino-cli/arduino/cores"
	"github.com/arduino/arduino-cli/arduino/cores/packagemanager"
	"github.com/arduino/arduino-cli/arduino/libraries"
	"github.com/arduino/arduino-cli/arduino/libraries/librariesmanager"
	"github.com/arduino/arduino-cli/arduino/libraries/librariesresolver"
	"github.com/arduino/arduino-cli/arduino/sketch"
	"github.com/arduino/arduino-cli/commands"
<<<<<<< HEAD
	"github.com/arduino/arduino-cli/legacy/builder/i18n"
	"github.com/arduino/arduino-cli/legacy/builder/constants"
=======
>>>>>>> 569e1944
	rpc "github.com/arduino/arduino-cli/rpc/cc/arduino/cli/commands/v1"
	paths "github.com/arduino/go-paths-helper"
	properties "github.com/arduino/go-properties-orderedmap"
)

type ProgressStruct struct {
	Progress   float32
	StepAmount float32
	Parent     *ProgressStruct
}

func (p *ProgressStruct) AddSubSteps(steps int) {
	p.Parent = &ProgressStruct{
		Progress:   p.Progress,
		StepAmount: p.StepAmount,
		Parent:     p.Parent,
	}
	if p.StepAmount == 0.0 {
		p.StepAmount = 100.0
	}
	p.StepAmount /= float32(steps)
}

func (p *ProgressStruct) RemoveSubSteps() {
	p.Progress = p.Parent.Progress
	p.StepAmount = p.Parent.StepAmount
	p.Parent = p.Parent.Parent
}

func (p *ProgressStruct) CompleteStep() {
	p.Progress += p.StepAmount
}

// Context structure
type Context struct {
	// Build options
	HardwareDirs         paths.PathList
	BuiltInToolsDirs     paths.PathList
	BuiltInLibrariesDirs paths.PathList
	OtherLibrariesDirs   paths.PathList
	LibraryDirs          paths.PathList // List of paths pointing to individual library root folders
	SketchLocation       *paths.Path    // SketchLocation points to the main Sketch file
	WatchedLocations     paths.PathList
	ArduinoAPIVersion    string
	FQBN                 *cores.FQBN
	CodeCompleteAt       string
	Clean                bool

	// Build options are serialized here
	BuildOptionsJson         string
	BuildOptionsJsonPrevious string

	PackageManager *packagemanager.PackageManager
	Hardware       cores.Packages
	AllTools       []*cores.ToolRelease
	RequiredTools  []*cores.ToolRelease
	TargetBoard    *cores.Board
	TargetPackage  *cores.Package
	TargetPlatform *cores.PlatformRelease
	ActualPlatform *cores.PlatformRelease
	USBVidPid      string

	PlatformKeyRewrites    PlatforKeysRewrite
	HardwareRewriteResults map[*cores.PlatformRelease][]PlatforKeyRewrite

	BuildProperties              *properties.Map
	BuildCore                    string
	BuildPath                    *paths.Path
	BuildCachePath               *paths.Path
	SketchBuildPath              *paths.Path
	CoreBuildPath                *paths.Path
	CoreBuildCachePath           *paths.Path
	CoreArchiveFilePath          *paths.Path
	CoreObjectsFiles             paths.PathList
	LibrariesBuildPath           *paths.Path
	LibrariesObjectFiles         paths.PathList
	PreprocPath                  *paths.Path
	SketchObjectFiles            paths.PathList
	IgnoreSketchFolderNameErrors bool

	CollectedSourceFiles *UniqueSourceFileQueue

	Sketch          *sketch.Sketch
	Source          string
	SourceGccMinusE string
	CodeCompletions string

	WarningsLevel string

	// Libraries handling
	LibrariesManager           *librariesmanager.LibrariesManager
	LibrariesResolver          *librariesresolver.Cpp
	ImportedLibraries          libraries.List
	LibrariesResolutionResults map[string]LibraryResolutionResult
	IncludeFolders             paths.PathList
	//OutputGccMinusM            string

	// C++ Parsing
	CTagsOutput                 string
	CTagsTargetFile             *paths.Path
	CTagsOfPreprocessedSource   []*CTag
	LineOffset                  int
	PrototypesSection           string
	PrototypesLineWhereToInsert int
	Prototypes                  []*Prototype

	// Verbosity settings
	Verbose           bool
	DebugPreprocessor bool

	// Compile optimization settings
	OptimizeForDebug  bool
	OptimizationFlags string

	// Dry run, only create progress map
	Progress ProgressStruct
	// Send progress events to this callback
	ProgressCB commands.TaskProgressCB

	// Contents of a custom build properties file (line by line)
	CustomBuildProperties []string

	// Reuse old tools since the backing storage didn't change
	CanUseCachedTools bool

	// Experimental: use arduino-preprocessor to create prototypes
	UseArduinoPreprocessor bool

	// Parallel processes
	Jobs int

	// Out and Err stream to redirect all output
	Stdout  io.Writer
	Stderr  io.Writer
	stdLock sync.Mutex

	// Sizer results
	ExecutableSectionsSize ExecutablesFileSections

	// Compilation Database to build/update
	CompilationDatabase *builder.CompilationDatabase
	// Set to true to skip build and produce only Compilation Database
	OnlyUpdateCompilationDatabase bool

	// Source code overrides (filename -> content map).
	// The provided source data is used instead of reading it from disk.
	// The keys of the map are paths relative to sketch folder.
	SourceOverride map[string]string

	// Compiler directive for transparent inclusion of global definition when present
	GlobalIncludeOption string
}

// ExecutableSectionSize represents a section of the executable output file
type ExecutableSectionSize struct {
	Name    string
	Size    int
	MaxSize int
}

// ExecutablesFileSections is an array of ExecutablesFileSection
type ExecutablesFileSections []ExecutableSectionSize

// ToRPCExecutableSectionSizeArray transforms this array into a []*rpc.ExecutableSectionSize
func (s ExecutablesFileSections) ToRPCExecutableSectionSizeArray() []*rpc.ExecutableSectionSize {
	res := []*rpc.ExecutableSectionSize{}
	for _, section := range s {
		res = append(res, &rpc.ExecutableSectionSize{
			Name:    section.Name,
			Size:    int64(section.Size),
			MaxSize: int64(section.MaxSize),
		})
	}
	return res
}

func (ctx *Context) ExtractBuildOptions() *properties.Map {
	opts := properties.NewMap()
	opts.Set("hardwareFolders", strings.Join(ctx.HardwareDirs.AsStrings(), ","))
	opts.Set("builtInToolsFolders", strings.Join(ctx.BuiltInToolsDirs.AsStrings(), ","))
	opts.Set("builtInLibrariesFolders", strings.Join(ctx.BuiltInLibrariesDirs.AsStrings(), ","))
	opts.Set("otherLibrariesFolders", strings.Join(ctx.OtherLibrariesDirs.AsStrings(), ","))
	opts.SetPath("sketchLocation", ctx.SketchLocation)
	var additionalFilesRelative []string
	if ctx.Sketch != nil {
		for _, f := range ctx.Sketch.AdditionalFiles {
			absPath := ctx.SketchLocation.Parent()
			relPath, err := f.RelTo(absPath)
			if err != nil {
				continue // ignore
			}
			additionalFilesRelative = append(additionalFilesRelative, relPath.String())
		}
	}
	opts.Set("fqbn", ctx.FQBN.String())
	opts.Set("runtime.ide.version", ctx.ArduinoAPIVersion)
	opts.Set("customBuildProperties", strings.Join(ctx.CustomBuildProperties, ","))
	opts.Set("additionalFiles", strings.Join(additionalFilesRelative, ","))
	opts.Set("compiler.optimization_flags", ctx.OptimizationFlags)
	return opts
}

func (ctx *Context) InjectBuildOptions(opts *properties.Map) {
	ctx.HardwareDirs = paths.NewPathList(strings.Split(opts.Get("hardwareFolders"), ",")...)
	ctx.BuiltInToolsDirs = paths.NewPathList(strings.Split(opts.Get("builtInToolsFolders"), ",")...)
	ctx.BuiltInLibrariesDirs = paths.NewPathList(strings.Split(opts.Get("builtInLibrariesFolders"), ",")...)
	ctx.OtherLibrariesDirs = paths.NewPathList(strings.Split(opts.Get("otherLibrariesFolders"), ",")...)
	ctx.SketchLocation = opts.GetPath("sketchLocation")
	fqbn, err := cores.ParseFQBN(opts.Get("fqbn"))
	if err != nil {
		fmt.Fprintln(ctx.Stderr, &arduino.InvalidFQBNError{Cause: err})
	}
	ctx.FQBN = fqbn
	ctx.ArduinoAPIVersion = opts.Get("runtime.ide.version")
	ctx.CustomBuildProperties = strings.Split(opts.Get("customBuildProperties"), ",")
	ctx.OptimizationFlags = opts.Get("compiler.optimization_flags")
}

func (ctx *Context) PushProgress() {
	if ctx.ProgressCB != nil {
		ctx.ProgressCB(&rpc.TaskProgress{Percent: ctx.Progress.Progress})
	}
}

func (ctx *Context) Info(msg string) {
	ctx.stdLock.Lock()
	if ctx.Stdout == nil {
		fmt.Fprintln(os.Stdout, msg)
	} else {
		fmt.Fprintln(ctx.Stdout, msg)
	}
	ctx.stdLock.Unlock()
}

func (ctx *Context) Warn(msg string) {
	ctx.stdLock.Lock()
	if ctx.Stderr == nil {
		fmt.Fprintln(os.Stderr, msg)
	} else {
		fmt.Fprintln(ctx.Stderr, msg)
	}
<<<<<<< HEAD
}

func (ctx *Context) SetGlobalIncludeOption () {
	if len(ctx.GlobalIncludeOption) == 0 {

		// testing existence of path/to/sketch/sketch_globals.h

		globalsHeaderName := ctx.BuildPath.Join("sketch").Join(ctx.Sketch.Name + "_globals.h").String()
		_, err := os.Stat(globalsHeaderName);

		if os.IsNotExist(err) {
			ctx.GetLogger().Fprintln(os.Stdout, constants.LOG_LEVEL_INFO, tr("global definition file is not present") + " '" + globalsHeaderName + "'")
		} else {
			ctx.GlobalIncludeOption = "-include "
			ctx.GlobalIncludeOption += globalsHeaderName
			ctx.GetLogger().Fprintln(os.Stdout, constants.LOG_LEVEL_INFO, tr("Using global definition file") + " '" + globalsHeaderName + "'")
		}

		ctx.GlobalIncludeOption += " "
	}
=======
	ctx.stdLock.Unlock()
>>>>>>> 569e1944
}<|MERGE_RESOLUTION|>--- conflicted
+++ resolved
@@ -16,11 +16,7 @@
 package types
 
 import (
-<<<<<<< HEAD
-	"os"
-=======
 	"fmt"
->>>>>>> 569e1944
 	"io"
 	"os"
 	"strings"
@@ -35,11 +31,8 @@
 	"github.com/arduino/arduino-cli/arduino/libraries/librariesresolver"
 	"github.com/arduino/arduino-cli/arduino/sketch"
 	"github.com/arduino/arduino-cli/commands"
-<<<<<<< HEAD
 	"github.com/arduino/arduino-cli/legacy/builder/i18n"
 	"github.com/arduino/arduino-cli/legacy/builder/constants"
-=======
->>>>>>> 569e1944
 	rpc "github.com/arduino/arduino-cli/rpc/cc/arduino/cli/commands/v1"
 	paths "github.com/arduino/go-paths-helper"
 	properties "github.com/arduino/go-properties-orderedmap"
@@ -281,7 +274,7 @@
 	} else {
 		fmt.Fprintln(ctx.Stderr, msg)
 	}
-<<<<<<< HEAD
+	ctx.stdLock.Unlock()
 }
 
 func (ctx *Context) SetGlobalIncludeOption () {
@@ -302,7 +295,4 @@
 
 		ctx.GlobalIncludeOption += " "
 	}
-=======
-	ctx.stdLock.Unlock()
->>>>>>> 569e1944
 }