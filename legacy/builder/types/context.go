// This file is part of arduino-cli.
//
// Copyright 2020 ARDUINO SA (http://www.arduino.cc/)
//
// This software is released under the GNU General Public License version 3,
// which covers the main part of arduino-cli.
// The terms of this license can be found at:
// https://www.gnu.org/licenses/gpl-3.0.en.html
//
// You can be released from the requirements of the above licenses by purchasing
// a commercial license. Buying such a license is mandatory if you want to
// modify or otherwise use the software for commercial activities involving the
// Arduino software without disclosing the source code of your own applications.
// To purchase a commercial license, send an email to license@arduino.cc.

package types

import (
	"os"
	"io"
	"strings"

	"github.com/arduino/arduino-cli/arduino/builder"
	"github.com/arduino/arduino-cli/arduino/cores"
	"github.com/arduino/arduino-cli/arduino/cores/packagemanager"
	"github.com/arduino/arduino-cli/arduino/libraries"
	"github.com/arduino/arduino-cli/arduino/libraries/librariesmanager"
	"github.com/arduino/arduino-cli/arduino/libraries/librariesresolver"
	"github.com/arduino/arduino-cli/arduino/sketch"
	"github.com/arduino/arduino-cli/commands"
	"github.com/arduino/arduino-cli/legacy/builder/i18n"
	"github.com/arduino/arduino-cli/legacy/builder/constants"
	rpc "github.com/arduino/arduino-cli/rpc/cc/arduino/cli/commands/v1"
	paths "github.com/arduino/go-paths-helper"
	properties "github.com/arduino/go-properties-orderedmap"
)

type ProgressStruct struct {
	Progress   float32
	StepAmount float32
	Parent     *ProgressStruct
}

func (p *ProgressStruct) AddSubSteps(steps int) {
	p.Parent = &ProgressStruct{
		Progress:   p.Progress,
		StepAmount: p.StepAmount,
		Parent:     p.Parent,
	}
	if p.StepAmount == 0.0 {
		p.StepAmount = 100.0
	}
	p.StepAmount /= float32(steps)
}

func (p *ProgressStruct) RemoveSubSteps() {
	p.Progress = p.Parent.Progress
	p.StepAmount = p.Parent.StepAmount
	p.Parent = p.Parent.Parent
}

func (p *ProgressStruct) CompleteStep() {
	p.Progress += p.StepAmount
}

// Context structure
type Context struct {
	// Build options
	HardwareDirs         paths.PathList
	BuiltInToolsDirs     paths.PathList
	BuiltInLibrariesDirs paths.PathList
	OtherLibrariesDirs   paths.PathList
	LibraryDirs          paths.PathList // List of paths pointing to individual library root folders
	SketchLocation       *paths.Path    // SketchLocation points to the main Sketch file
	WatchedLocations     paths.PathList
	ArduinoAPIVersion    string
	FQBN                 *cores.FQBN
	CodeCompleteAt       string
	Clean                bool

	// Build options are serialized here
	BuildOptionsJson         string
	BuildOptionsJsonPrevious string

	PackageManager *packagemanager.PackageManager
	Hardware       cores.Packages
	AllTools       []*cores.ToolRelease
	RequiredTools  []*cores.ToolRelease
	TargetBoard    *cores.Board
	TargetPackage  *cores.Package
	TargetPlatform *cores.PlatformRelease
	ActualPlatform *cores.PlatformRelease
	USBVidPid      string

	PlatformKeyRewrites    PlatforKeysRewrite
	HardwareRewriteResults map[*cores.PlatformRelease][]PlatforKeyRewrite

	BuildProperties              *properties.Map
	BuildCore                    string
	BuildPath                    *paths.Path
	BuildCachePath               *paths.Path
	SketchBuildPath              *paths.Path
	CoreBuildPath                *paths.Path
	CoreBuildCachePath           *paths.Path
	CoreArchiveFilePath          *paths.Path
	CoreObjectsFiles             paths.PathList
	LibrariesBuildPath           *paths.Path
	LibrariesObjectFiles         paths.PathList
	PreprocPath                  *paths.Path
	SketchObjectFiles            paths.PathList
	IgnoreSketchFolderNameErrors bool

	CollectedSourceFiles *UniqueSourceFileQueue

	Sketch          *sketch.Sketch
	Source          string
	SourceGccMinusE string
	CodeCompletions string

	WarningsLevel string

	// Libraries handling
	LibrariesManager           *librariesmanager.LibrariesManager
	LibrariesResolver          *librariesresolver.Cpp
	ImportedLibraries          libraries.List
	LibrariesResolutionResults map[string]LibraryResolutionResult
	IncludeFolders             paths.PathList
	//OutputGccMinusM            string

	// C++ Parsing
	CTagsOutput                 string
	CTagsTargetFile             *paths.Path
	CTagsOfPreprocessedSource   []*CTag
	LineOffset                  int
	PrototypesSection           string
	PrototypesLineWhereToInsert int
	Prototypes                  []*Prototype

	// Verbosity settings
	Verbose           bool
	DebugPreprocessor bool

	// Compile optimization settings
	OptimizeForDebug  bool
	OptimizationFlags string

	// Dry run, only create progress map
	Progress ProgressStruct
	// Send progress events to this callback
	ProgressCB commands.TaskProgressCB

	// Contents of a custom build properties file (line by line)
	CustomBuildProperties []string

	// Logging
	logger     i18n.Logger
	DebugLevel int

	// Reuse old tools since the backing storage didn't change
	CanUseCachedTools bool

	// Experimental: use arduino-preprocessor to create prototypes
	UseArduinoPreprocessor bool

	// Parallel processes
	Jobs int

	// Out and Err stream to redirect all Exec commands
	ExecStdout io.Writer
	ExecStderr io.Writer

	// Sizer results
	ExecutableSectionsSize ExecutablesFileSections

	// Compilation Database to build/update
	CompilationDatabase *builder.CompilationDatabase
	// Set to true to skip build and produce only Compilation Database
	OnlyUpdateCompilationDatabase bool

	// Source code overrides (filename -> content map).
	// The provided source data is used instead of reading it from disk.
	// The keys of the map are paths relative to sketch folder.
	SourceOverride map[string]string

	// Compiler directive for transparent inclusion of global definition when present
	GlobalIncludeOption string
}

// ExecutableSectionSize represents a section of the executable output file
type ExecutableSectionSize struct {
	Name    string
	Size    int
	MaxSize int
}

// ExecutablesFileSections is an array of ExecutablesFileSection
type ExecutablesFileSections []ExecutableSectionSize

// ToRPCExecutableSectionSizeArray transforms this array into a []*rpc.ExecutableSectionSize
func (s ExecutablesFileSections) ToRPCExecutableSectionSizeArray() []*rpc.ExecutableSectionSize {
	res := []*rpc.ExecutableSectionSize{}
	for _, section := range s {
		res = append(res, &rpc.ExecutableSectionSize{
			Name:    section.Name,
			Size:    int64(section.Size),
			MaxSize: int64(section.MaxSize),
		})
	}
	return res
}

func (ctx *Context) ExtractBuildOptions() *properties.Map {
	opts := properties.NewMap()
	opts.Set("hardwareFolders", strings.Join(ctx.HardwareDirs.AsStrings(), ","))
	opts.Set("builtInToolsFolders", strings.Join(ctx.BuiltInToolsDirs.AsStrings(), ","))
	opts.Set("builtInLibrariesFolders", strings.Join(ctx.BuiltInLibrariesDirs.AsStrings(), ","))
	opts.Set("otherLibrariesFolders", strings.Join(ctx.OtherLibrariesDirs.AsStrings(), ","))
	opts.SetPath("sketchLocation", ctx.SketchLocation)
	var additionalFilesRelative []string
	if ctx.Sketch != nil {
		for _, f := range ctx.Sketch.AdditionalFiles {
			absPath := ctx.SketchLocation.Parent()
			relPath, err := f.RelTo(absPath)
			if err != nil {
				continue // ignore
			}
			additionalFilesRelative = append(additionalFilesRelative, relPath.String())
		}
	}
	opts.Set("fqbn", ctx.FQBN.String())
	opts.Set("runtime.ide.version", ctx.ArduinoAPIVersion)
	opts.Set("customBuildProperties", strings.Join(ctx.CustomBuildProperties, ","))
	opts.Set("additionalFiles", strings.Join(additionalFilesRelative, ","))
	opts.Set("compiler.optimization_flags", ctx.OptimizationFlags)
	return opts
}

func (ctx *Context) InjectBuildOptions(opts *properties.Map) {
	ctx.HardwareDirs = paths.NewPathList(strings.Split(opts.Get("hardwareFolders"), ",")...)
	ctx.BuiltInToolsDirs = paths.NewPathList(strings.Split(opts.Get("builtInToolsFolders"), ",")...)
	ctx.BuiltInLibrariesDirs = paths.NewPathList(strings.Split(opts.Get("builtInLibrariesFolders"), ",")...)
	ctx.OtherLibrariesDirs = paths.NewPathList(strings.Split(opts.Get("otherLibrariesFolders"), ",")...)
	ctx.SketchLocation = opts.GetPath("sketchLocation")
	fqbn, err := cores.ParseFQBN(opts.Get("fqbn"))
	if err != nil {
		i18n.ErrorfWithLogger(ctx.GetLogger(), tr("Error in FQBN: %s"), err)
	}
	ctx.FQBN = fqbn
	ctx.ArduinoAPIVersion = opts.Get("runtime.ide.version")
	ctx.CustomBuildProperties = strings.Split(opts.Get("customBuildProperties"), ",")
	ctx.OptimizationFlags = opts.Get("compiler.optimization_flags")
}

func (ctx *Context) GetLogger() i18n.Logger {
	if ctx.logger == nil {
		return &i18n.HumanLogger{}
	}
	return ctx.logger
}

func (ctx *Context) SetLogger(l i18n.Logger) {
	ctx.logger = l
}

<<<<<<< HEAD
func (ctx *Context) SetGlobalIncludeOption () {
	if len(ctx.GlobalIncludeOption) == 0 {

		// testing existence of path/to/sketch/sketch_globals.h

		globalsHeaderName := ctx.BuildPath.Join("sketch").Join(ctx.Sketch.Name + "_globals.h").String()
		_, err := os.Stat(globalsHeaderName);

		if os.IsNotExist(err) {
			ctx.GetLogger().Fprintln(os.Stdout, constants.LOG_LEVEL_INFO, tr("global definition file is not present") + " '" + globalsHeaderName + "'")
		} else {
			ctx.GlobalIncludeOption = "-include "
			ctx.GlobalIncludeOption += globalsHeaderName
			ctx.GetLogger().Fprintln(os.Stdout, constants.LOG_LEVEL_INFO, tr("Using global definition file") + " '" + globalsHeaderName + "'")
		}

		ctx.GlobalIncludeOption += " "
=======
func (ctx *Context) PushProgress() {
	if ctx.ProgressCB != nil {
		ctx.ProgressCB(&rpc.TaskProgress{Percent: ctx.Progress.Progress})
>>>>>>> edc63f83
	}
}<|MERGE_RESOLUTION|>--- conflicted
+++ resolved
@@ -262,7 +262,12 @@
 	ctx.logger = l
 }
 
-<<<<<<< HEAD
+func (ctx *Context) PushProgress() {
+	if ctx.ProgressCB != nil {
+		ctx.ProgressCB(&rpc.TaskProgress{Percent: ctx.Progress.Progress})
+	}
+}
+
 func (ctx *Context) SetGlobalIncludeOption () {
 	if len(ctx.GlobalIncludeOption) == 0 {
 
@@ -280,10 +285,4 @@
 		}
 
 		ctx.GlobalIncludeOption += " "
-=======
-func (ctx *Context) PushProgress() {
-	if ctx.ProgressCB != nil {
-		ctx.ProgressCB(&rpc.TaskProgress{Percent: ctx.Progress.Progress})
->>>>>>> edc63f83
-	}
 }