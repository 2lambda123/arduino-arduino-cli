--- conflicted
+++ resolved
@@ -294,22 +294,12 @@
 // DefaultBuildPath generates the default build directory for a given sketch.
 // The build path is in a temporary directory and is unique for each sketch.
 func (s *Sketch) DefaultBuildPath() *paths.Path {
-	return paths.TempDir().Join("arduino", "sketch-"+s.Hash())
+	return paths.TempDir().Join("arduino", "sketches", s.Hash())
 }
 
 // Hash generate a unique hash for the given sketch.
 func (s *Sketch) Hash() string {
 	path := s.FullPath.String()
 	md5SumBytes := md5.Sum([]byte(path))
-<<<<<<< HEAD
-	md5Sum := strings.ToUpper(hex.EncodeToString(md5SumBytes[:]))
-
-	return getSketchesCacheDir().Join(md5Sum)
-}
-
-func getSketchesCacheDir() *paths.Path {
-	return paths.TempDir().Join("arduino", "sketches").Canonical()
-=======
 	return strings.ToUpper(hex.EncodeToString(md5SumBytes[:]))
->>>>>>> 58c6bc3c
 }